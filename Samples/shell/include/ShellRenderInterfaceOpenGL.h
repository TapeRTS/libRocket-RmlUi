--- conflicted
+++ resolved
@@ -50,18 +50,6 @@
 public:
 	ShellRenderInterfaceOpenGL();
 
-<<<<<<< HEAD
-=======
-    /**
-     * @p width width of viewport
-     * @p height height of viewport
-     */
-    void SetViewport(int width, int height);
-
-	/// Query the current projection and view matrices and tell the context about them.
-	void QueryProjectionView(Rocket::Core::Context& context);
-
->>>>>>> 0ac59861
 	/// Called by Rocket when it wants to render geometry that it does not wish to optimise.
 	virtual void RenderGeometry(Rocket::Core::Vertex* vertices, int num_vertices, int* indices, int num_indices, Rocket::Core::TextureHandle texture, const Rocket::Core::Vector2f& translation);
 
@@ -85,7 +73,12 @@
 	/// Called by Rocket when a loaded texture is no longer required.
 	virtual void ReleaseTexture(Rocket::Core::TextureHandle texture_handle);
 
-<<<<<<< HEAD
+	/// Called by Rocket when it wants to set the current transform matrix to a new matrix.
+	virtual void PushTransform(const Rocket::Core::RowMajorMatrix4f& transform);
+	virtual void PushTransform(const Rocket::Core::ColumnMajorMatrix4f& transform);
+
+	/// Called by Rocket when it wants to revert the latest transform change.
+	virtual void PopTransform(const Rocket::Core::Matrix4f& transform);
 
 // ShellRenderInterfaceExtensions
 	virtual void SetViewport(int width, int height);
@@ -98,6 +91,7 @@
 protected:
 	int m_width;
 	int m_height;
+	int m_transforms;
 	void *m_rocket_context;
 	
 #if defined(ROCKET_PLATFORM_MACOSX)
@@ -112,20 +106,6 @@
 #else
 #error Platform is undefined, this must be resolved so gl_context is usable.
 #endif
-
-=======
-	/// Called by Rocket when it wants to set the current transform matrix to a new matrix.
-	virtual void PushTransform(const Rocket::Core::RowMajorMatrix4f& transform);
-	virtual void PushTransform(const Rocket::Core::ColumnMajorMatrix4f& transform);
-
-	/// Called by Rocket when it wants to revert the latest transform change.
-	virtual void PopTransform(const Rocket::Core::Matrix4f& transform);
-
-private:
-	int m_width;
-	int m_height;
-	int m_transforms;
->>>>>>> 0ac59861
 };
 
 #endif