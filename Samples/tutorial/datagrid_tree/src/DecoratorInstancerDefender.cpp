/*
 * Copyright (c) 2006 - 2008
 * Wandering Monster Studios Limited
 *
 * Any use of this program is governed by the terms of Wandering Monster
 * Studios Limited's Licence Agreement included with this program, a copy
 * of which can be obtained by contacting Wandering Monster Studios
 * Limited at info@wanderingmonster.co.nz.
 *
 */

#include "DecoratorInstancerDefender.h"
#include <RmlUi/Core/Math.h>
#include <RmlUi/Core/String.h>
#include "DecoratorDefender.h"

DecoratorInstancerDefender::DecoratorInstancerDefender()
{
	id_image_src = RegisterProperty("image-src", "").AddParser("string").GetId();
	RegisterShorthand("decorator", "image-src", Rocket::Core::ShorthandType::FallThrough);
}

DecoratorInstancerDefender::~DecoratorInstancerDefender()
{
}

// Instances a decorator given the property tag and attributes from the RCSS file.
<<<<<<< HEAD
std::shared_ptr<Rocket::Core::Decorator> DecoratorInstancerDefender::InstanceDecorator(const Rocket::Core::String& ROCKET_UNUSED_PARAMETER(name), const Rocket::Core::PropertyDictionary& properties, const Rocket::Core::DecoratorInstancerInterface& interface)
=======
Rml::Core::Decorator* DecoratorInstancerDefender::InstanceDecorator(const Rml::Core::String& RMLUI_UNUSED_PARAMETER(name), const Rml::Core::PropertyDictionary& properties)
>>>>>>> 4f13806c
{
	RMLUI_UNUSED(name);

<<<<<<< HEAD
	const Rocket::Core::Property* image_source_property = properties.GetProperty(id_image_src);
	Rocket::Core::String image_source = image_source_property->Get< Rocket::Core::String >();
=======
	const Rml::Core::Property* image_source_property = properties.GetProperty("image-src");
	Rml::Core::String image_source = image_source_property->Get< Rml::Core::String >();
>>>>>>> 4f13806c

	auto decorator = std::make_shared<DecoratorDefender>();
	if (decorator->Initialise(image_source, image_source_property->source))
		return decorator;

	return nullptr;
}

// Releases the given decorator.
void DecoratorInstancerDefender::ReleaseDecorator(Rml::Core::Decorator* decorator)
{
	delete decorator;
}

// Releases the instancer.
void DecoratorInstancerDefender::Release()
{
	delete this;
}
<|MERGE_RESOLUTION|>--- conflicted
+++ resolved
@@ -1,61 +1,52 @@
-/*
- * Copyright (c) 2006 - 2008
- * Wandering Monster Studios Limited
- *
- * Any use of this program is governed by the terms of Wandering Monster
- * Studios Limited's Licence Agreement included with this program, a copy
- * of which can be obtained by contacting Wandering Monster Studios
- * Limited at info@wanderingmonster.co.nz.
- *
- */
-
-#include "DecoratorInstancerDefender.h"
-#include <RmlUi/Core/Math.h>
-#include <RmlUi/Core/String.h>
-#include "DecoratorDefender.h"
-
-DecoratorInstancerDefender::DecoratorInstancerDefender()
-{
-	id_image_src = RegisterProperty("image-src", "").AddParser("string").GetId();
-	RegisterShorthand("decorator", "image-src", Rocket::Core::ShorthandType::FallThrough);
-}
-
-DecoratorInstancerDefender::~DecoratorInstancerDefender()
-{
-}
-
-// Instances a decorator given the property tag and attributes from the RCSS file.
-<<<<<<< HEAD
-std::shared_ptr<Rocket::Core::Decorator> DecoratorInstancerDefender::InstanceDecorator(const Rocket::Core::String& ROCKET_UNUSED_PARAMETER(name), const Rocket::Core::PropertyDictionary& properties, const Rocket::Core::DecoratorInstancerInterface& interface)
-=======
-Rml::Core::Decorator* DecoratorInstancerDefender::InstanceDecorator(const Rml::Core::String& RMLUI_UNUSED_PARAMETER(name), const Rml::Core::PropertyDictionary& properties)
->>>>>>> 4f13806c
-{
-	RMLUI_UNUSED(name);
-
-<<<<<<< HEAD
-	const Rocket::Core::Property* image_source_property = properties.GetProperty(id_image_src);
-	Rocket::Core::String image_source = image_source_property->Get< Rocket::Core::String >();
-=======
-	const Rml::Core::Property* image_source_property = properties.GetProperty("image-src");
-	Rml::Core::String image_source = image_source_property->Get< Rml::Core::String >();
->>>>>>> 4f13806c
-
-	auto decorator = std::make_shared<DecoratorDefender>();
-	if (decorator->Initialise(image_source, image_source_property->source))
-		return decorator;
-
-	return nullptr;
-}
-
-// Releases the given decorator.
-void DecoratorInstancerDefender::ReleaseDecorator(Rml::Core::Decorator* decorator)
-{
-	delete decorator;
-}
-
-// Releases the instancer.
-void DecoratorInstancerDefender::Release()
-{
-	delete this;
-}
+/*
+ * Copyright (c) 2006 - 2008
+ * Wandering Monster Studios Limited
+ *
+ * Any use of this program is governed by the terms of Wandering Monster
+ * Studios Limited's Licence Agreement included with this program, a copy
+ * of which can be obtained by contacting Wandering Monster Studios
+ * Limited at info@wanderingmonster.co.nz.
+ *
+ */
+
+#include "DecoratorInstancerDefender.h"
+#include <RmlUi/Core/Math.h>
+#include <RmlUi/Core/String.h>
+#include "DecoratorDefender.h"
+
+DecoratorInstancerDefender::DecoratorInstancerDefender()
+{
+	id_image_src = RegisterProperty("image-src", "").AddParser("string").GetId();
+	RegisterShorthand("decorator", "image-src", Rml::Core::ShorthandType::FallThrough);
+}
+
+DecoratorInstancerDefender::~DecoratorInstancerDefender()
+{
+}
+
+// Instances a decorator given the property tag and attributes from the RCSS file.
+std::shared_ptr<Rml::Core::Decorator> DecoratorInstancerDefender::InstanceDecorator(const Rml::Core::String& RMLUI_UNUSED_PARAMETER(name), const Rml::Core::PropertyDictionary& properties, const Rml::Core::DecoratorInstancerInterface& interface)
+{
+	RMLUI_UNUSED(name);
+
+	const Rml::Core::Property* image_source_property = properties.GetProperty(id_image_src);
+	Rml::Core::String image_source = image_source_property->Get< Rml::Core::String >();
+
+	auto decorator = std::make_shared<DecoratorDefender>();
+	if (decorator->Initialise(image_source, image_source_property->source))
+		return decorator;
+
+	return nullptr;
+}
+
+// Releases the given decorator.
+void DecoratorInstancerDefender::ReleaseDecorator(Rml::Core::Decorator* decorator)
+{
+	delete decorator;
+}
+
+// Releases the instancer.
+void DecoratorInstancerDefender::Release()
+{
+	delete this;
+}