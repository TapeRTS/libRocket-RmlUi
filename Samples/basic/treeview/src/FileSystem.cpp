/*
 * This source file is part of RmlUi, the HTML/CSS Interface Middleware
 *
 * For the latest information, see http://github.com/mikke89/RmlUi
 *
 * Copyright (c) 2008-2010 CodePoint Ltd, Shift Technology Ltd
 * Copyright (c) 2019 The RmlUi Team, and contributors
 *
 * Permission is hereby granted, free of charge, to any person obtaining a copy
 * of this software and associated documentation files (the "Software"), to deal
 * in the Software without restriction, including without limitation the rights
 * to use, copy, modify, merge, publish, distribute, sublicense, and/or sell
 * copies of the Software, and to permit persons to whom the Software is
 * furnished to do so, subject to the following conditions:
 *
 * The above copyright notice and this permission notice shall be included in
 * all copies or substantial portions of the Software.
 * 
 * THE SOFTWARE IS PROVIDED "AS IS", WITHOUT WARRANTY OF ANY KIND, EXPRESS OR
 * IMPLIED, INCLUDING BUT NOT LIMITED TO THE WARRANTIES OF MERCHANTABILITY,
 * FITNESS FOR A PARTICULAR PURPOSE AND NONINFRINGEMENT. IN NO EVENT SHALL THE
 * AUTHORS OR COPYRIGHT HOLDERS BE LIABLE FOR ANY CLAIM, DAMAGES OR OTHER
 * LIABILITY, WHETHER IN AN ACTION OF CONTRACT, TORT OR OTHERWISE, ARISING FROM,
 * OUT OF OR IN CONNECTION WITH THE SOFTWARE OR THE USE OR OTHER DEALINGS IN
 * THE SOFTWARE.
 *
 */

#include "FileSystem.h"
#include <cstdlib>
#include <cstdio>

#ifdef WIN32
#include <io.h>
#else
#include <dirent.h>
#endif

struct FileSystemNode;

typedef std::map< Rml::Core::String, FileSystemNode* > NodeMap;

FileSystemNode* file_system_root = NULL;
NodeMap node_map;


/**
	Stores a single node (file or directory) in the file system. This is only used to generate
	interesting data for the data source.
 */

struct FileSystemNode
{
	FileSystemNode(const Rml::Core::String _name, bool _directory, int _depth = -1) : name(_name)
	{
<<<<<<< HEAD
		id = Rocket::Core::CreateString(16, "%x", this);
=======
		id = Rml::Core::String(16, "%x", this);
>>>>>>> 4f13806c

		directory = _directory;
		depth = _depth;

		node_map[id] = this;
	}

	~FileSystemNode()
	{
		for (size_t i = 0; i < child_nodes.size(); ++i)
			delete child_nodes[i];
	}

	// Build the list of files and directories within this directory.
	void BuildTree(const Rml::Core::String& root = "")
	{
#ifdef WIN32
		_finddata_t find_data;
		intptr_t find_handle = _findfirst((root + name + "/*.*").c_str(), &find_data);
		if (find_handle != -1)
		{
			do
			{
				if (strcmp(find_data.name, ".") == 0 ||
					strcmp(find_data.name, "..") == 0)
					continue;

				child_nodes.push_back(new FileSystemNode(find_data.name, (find_data.attrib & _A_SUBDIR) == _A_SUBDIR, depth + 1));

			} while (_findnext(find_handle, &find_data) == 0);

			_findclose(find_handle);
		}
#else
			struct dirent** file_list = NULL;
			int file_count = -1;
			file_count = scandir((root + name).c_str(), &file_list, 0, alphasort);
			if (file_count == -1)
				return;

			while (file_count--)
			{
				if (strcmp(file_list[file_count]->d_name, ".") == 0 ||
					strcmp(file_list[file_count]->d_name, "..") == 0)
					continue;

				child_nodes.push_back(new FileSystemNode(file_list[file_count]->d_name, (file_list[file_count]->d_type & DT_DIR) == DT_DIR, depth + 1));

				free(file_list[file_count]);
			}
			free(file_list);
#endif

		// Generate the trees of all of our subdirectories.
		for (size_t i = 0; i < child_nodes.size(); ++i)
		{
			if (child_nodes[i]->directory)
				child_nodes[i]->BuildTree(root + name + "/");
		}
	}

	typedef std::vector< FileSystemNode* > NodeList;

	Rml::Core::String id;
	Rml::Core::String name;
	bool directory;
	int depth;

	NodeList child_nodes;
};


FileSystem::FileSystem(const Rml::Core::String& root) : Rml::Controls::DataSource("file")
{
	// Generate the file system nodes starting at the RmlUi's root directory.
	file_system_root = new FileSystemNode(".", true);
	file_system_root->BuildTree(root);
}

FileSystem::~FileSystem()
{
	delete file_system_root;
	file_system_root = NULL;
}

void FileSystem::GetRow(Rml::Core::StringList& row, const Rml::Core::String& table, int row_index, const Rml::Core::StringList& columns)
{
	// Get the node that data is being queried from; one of its children (as indexed by row_index)
	// is the actual node the data will be read from.
	FileSystemNode* node = GetNode(table);
	if (node == NULL)
		return;

	for (size_t i = 0; i < columns.size(); i++)
	{
		if (columns[i] == "name")
		{
			// Returns the node's name.
			row.push_back(node->child_nodes[row_index]->name);
		}
		else if (columns[i] == "depth")
		{
			// Returns the depth of the node (ie, how far down the directory structure it is).
<<<<<<< HEAD
			row.push_back(Rocket::Core::CreateString(8, "%d", node->child_nodes[row_index]->depth));
=======
			row.push_back(Rml::Core::String(8, "%d", node->child_nodes[row_index]->depth));
>>>>>>> 4f13806c
		}
		else if (columns[i] == Rml::Controls::DataSource::CHILD_SOURCE)
		{
			// Returns the name of the data source that this node's children can be queried from.
			row.push_back("file." + node->child_nodes[row_index]->id);
		}
	}
}

int FileSystem::GetNumRows(const Rml::Core::String& table)
{
	FileSystemNode* node = GetNode(table);

	if (node != NULL)
		return (int) node->child_nodes.size();

	return 0;
}

FileSystemNode* FileSystem::GetNode(const Rml::Core::String& table)
{
	// Determine which node the row is being requested from.
	if (table == "root")
		return file_system_root;
	else
	{
		NodeMap::iterator i = node_map.find(table);
		if (i != node_map.end())
			return i->second;
	}

	return NULL;
}<|MERGE_RESOLUTION|>--- conflicted
+++ resolved
@@ -53,11 +53,7 @@
 {
 	FileSystemNode(const Rml::Core::String _name, bool _directory, int _depth = -1) : name(_name)
 	{
-<<<<<<< HEAD
-		id = Rocket::Core::CreateString(16, "%x", this);
-=======
-		id = Rml::Core::String(16, "%x", this);
->>>>>>> 4f13806c
+		id = Rml::Core::CreateString(16, "%x", this);
 
 		directory = _directory;
 		depth = _depth;
@@ -161,11 +157,7 @@
 		else if (columns[i] == "depth")
 		{
 			// Returns the depth of the node (ie, how far down the directory structure it is).
-<<<<<<< HEAD
-			row.push_back(Rocket::Core::CreateString(8, "%d", node->child_nodes[row_index]->depth));
-=======
-			row.push_back(Rml::Core::String(8, "%d", node->child_nodes[row_index]->depth));
->>>>>>> 4f13806c
+			row.push_back(Rml::Core::CreateString(8, "%d", node->child_nodes[row_index]->depth));
 		}
 		else if (columns[i] == Rml::Controls::DataSource::CHILD_SOURCE)
 		{
