/*
 * This source file is part of RmlUi, the HTML/CSS Interface Middleware
 *
 * For the latest information, see http://github.com/mikke89/RmlUi
 *
 * Copyright (c) 2008-2010 CodePoint Ltd, Shift Technology Ltd
 * Copyright (c) 2019 The RmlUi Team, and contributors
 *
 * Permission is hereby granted, free of charge, to any person obtaining a copy
 * of this software and associated documentation files (the "Software"), to deal
 * in the Software without restriction, including without limitation the rights
 * to use, copy, modify, merge, publish, distribute, sublicense, and/or sell
 * copies of the Software, and to permit persons to whom the Software is
 * furnished to do so, subject to the following conditions:
 *
 * The above copyright notice and this permission notice shall be included in
 * all copies or substantial portions of the Software.
 * 
 * THE SOFTWARE IS PROVIDED "AS IS", WITHOUT WARRANTY OF ANY KIND, EXPRESS OR
 * IMPLIED, INCLUDING BUT NOT LIMITED TO THE WARRANTIES OF MERCHANTABILITY,
 * FITNESS FOR A PARTICULAR PURPOSE AND NONINFRINGEMENT. IN NO EVENT SHALL THE
 * AUTHORS OR COPYRIGHT HOLDERS BE LIABLE FOR ANY CLAIM, DAMAGES OR OTHER
 * LIABILITY, WHETHER IN AN ACTION OF CONTRACT, TORT OR OTHERWISE, ARISING FROM,
 * OUT OF OR IN CONNECTION WITH THE SOFTWARE OR THE USE OR OTHER DEALINGS IN
 * THE SOFTWARE.
 *
 */

#include "../../Include/RmlUi/Controls/ElementFormControlInput.h"
#include "../../Include/RmlUi/Core/Event.h"
#include "InputTypeButton.h"
#include "InputTypeCheckbox.h"
#include "InputTypeRadio.h"
#include "InputTypeRange.h"
#include "InputTypeSubmit.h"
#include "InputTypeText.h"

namespace Rml {
namespace Controls {

// Constructs a new ElementFormControlInput.
ElementFormControlInput::ElementFormControlInput(const Rml::Core::String& tag) : ElementFormControl(tag)
{
	// OnAttributeChange will be called right after this, possible with a non-default type. Thus,
	// creating the default InputTypeText here may result in it being destroyed in just a few moments.
	// Instead, we create the InputTypeText in OnAttributeChange in the case where the type attribute has not been set.
	type = NULL;
}

ElementFormControlInput::~ElementFormControlInput()
{
	delete type;
}

// Returns a string representation of the current value of the form control.
Rml::Core::String ElementFormControlInput::GetValue() const
{
	ROCKET_ASSERT(type);
	return type->GetValue();
}

// Sets the current value of the form control.
void ElementFormControlInput::SetValue(const Rml::Core::String& value)
{
	SetAttribute("value", value);
}

// Returns if this value should be submitted with the form.
bool ElementFormControlInput::IsSubmitted()
{
	ROCKET_ASSERT(type);
	return type->IsSubmitted();
}

// Updates the element's underlying type.
void ElementFormControlInput::OnUpdate()
{
	ROCKET_ASSERT(type);
	type->OnUpdate();
}

// Renders the element's underlying type.
void ElementFormControlInput::OnRender()
{
	ROCKET_ASSERT(type);
	type->OnRender();
}

void ElementFormControlInput::OnResize()
{
	ROCKET_ASSERT(type);
	type->OnResize();
}

// Checks for necessary functional changes in the control as a result of changed attributes.
void ElementFormControlInput::OnAttributeChange(const Core::ElementAttributes& changed_attributes)
{
	ElementFormControl::OnAttributeChange(changed_attributes);

	Rocket::Core::String new_type_name;

	auto it_type = changed_attributes.find("type");
	if (it_type != changed_attributes.end())
	{
		new_type_name = it_type->second.Get<Core::String>("text");
	}
	else if (!type)
	{
		// Ref. comment in constructor.
		new_type_name = "text";
	}

	if (!new_type_name.empty() && new_type_name != type_name)
	{
<<<<<<< HEAD
		InputType* new_type = nullptr;

		if (new_type_name == "password")
			new_type = new InputTypeText(this, Rocket::Controls::InputTypeText::OBSCURED);
		else if (new_type_name == "radio")
			new_type = new InputTypeRadio(this);
		else if (new_type_name == "checkbox")
			new_type = new InputTypeCheckbox(this);
		else if (new_type_name == "range")
			new_type = new InputTypeRange(this);
		else if (new_type_name == "submit")
			new_type = new InputTypeSubmit(this);
		else if (new_type_name == "button")
			new_type = new InputTypeButton(this);
		else if (new_type_name == "text")
			new_type = new InputTypeText(this);

		if (new_type)
		{
			delete type;
			type = new_type;
=======
		Rml::Core::String new_type_name = GetAttribute< Rml::Core::String >("type", "text");
		if (new_type_name != type_name)
		{
			InputType* new_type = NULL;

			if (new_type_name == "password")
				new_type = new InputTypeText(this, Rml::Controls::InputTypeText::OBSCURED);
			else if (new_type_name == "radio")
				new_type = new InputTypeRadio(this);
			else if (new_type_name == "checkbox")
				new_type = new InputTypeCheckbox(this);
			else if (new_type_name == "range")
				new_type = new InputTypeRange(this);
			else if (new_type_name == "submit")
				new_type = new InputTypeSubmit(this);
			else if (new_type_name == "button")
				new_type = new InputTypeButton(this);
			else if (type_name == "text")
				new_type = new InputTypeText(this);

			if (new_type != NULL)
			{
				delete type;
				type = new_type;
>>>>>>> 4f13806c

			if(!type_name.empty())
				SetClass(type_name, false);
			SetClass(new_type_name, true);
			type_name = new_type_name;

			DirtyLayout();
		}
	}

	if (!type->OnAttributeChange(changed_attributes))
		DirtyLayout();
}

// Called when properties on the element are changed.
void ElementFormControlInput::OnPropertyChange(const Core::PropertyNameList& changed_properties)
{
	ElementFormControl::OnPropertyChange(changed_properties);

	if (type != NULL)
		type->OnPropertyChange(changed_properties);
}

// If we are the added element, this will pass the call onto our type handler.
void ElementFormControlInput::OnChildAdd(Rml::Core::Element* child)
{
	if (child == this && type != NULL)
		type->OnChildAdd();
}

// If we are the removed element, this will pass the call onto our type handler.
void ElementFormControlInput::OnChildRemove(Rml::Core::Element* child)
{
	if (child == this && type != NULL)
		type->OnChildRemove();
}

// Handles the "click" event to toggle the control's checked status.
void ElementFormControlInput::ProcessDefaultAction(Core::Event& event)
{
	ElementFormControl::ProcessDefaultAction(event);
	if(type != NULL)
		type->ProcessDefaultAction(event);
}

bool ElementFormControlInput::GetIntrinsicDimensions(Rml::Core::Vector2f& dimensions)
{
	if (!type)
		return false;
	return type->GetIntrinsicDimensions(dimensions);
}

}
}<|MERGE_RESOLUTION|>--- conflicted
+++ resolved
@@ -55,7 +55,7 @@
 // Returns a string representation of the current value of the form control.
 Rml::Core::String ElementFormControlInput::GetValue() const
 {
-	ROCKET_ASSERT(type);
+	RMLUI_ASSERT(type);
 	return type->GetValue();
 }
 
@@ -68,27 +68,27 @@
 // Returns if this value should be submitted with the form.
 bool ElementFormControlInput::IsSubmitted()
 {
-	ROCKET_ASSERT(type);
+	RMLUI_ASSERT(type);
 	return type->IsSubmitted();
 }
 
 // Updates the element's underlying type.
 void ElementFormControlInput::OnUpdate()
 {
-	ROCKET_ASSERT(type);
+	RMLUI_ASSERT(type);
 	type->OnUpdate();
 }
 
 // Renders the element's underlying type.
 void ElementFormControlInput::OnRender()
 {
-	ROCKET_ASSERT(type);
+	RMLUI_ASSERT(type);
 	type->OnRender();
 }
 
 void ElementFormControlInput::OnResize()
 {
-	ROCKET_ASSERT(type);
+	RMLUI_ASSERT(type);
 	type->OnResize();
 }
 
@@ -97,7 +97,7 @@
 {
 	ElementFormControl::OnAttributeChange(changed_attributes);
 
-	Rocket::Core::String new_type_name;
+	Rml::Core::String new_type_name;
 
 	auto it_type = changed_attributes.find("type");
 	if (it_type != changed_attributes.end())
@@ -112,11 +112,10 @@
 
 	if (!new_type_name.empty() && new_type_name != type_name)
 	{
-<<<<<<< HEAD
 		InputType* new_type = nullptr;
 
 		if (new_type_name == "password")
-			new_type = new InputTypeText(this, Rocket::Controls::InputTypeText::OBSCURED);
+			new_type = new InputTypeText(this, Rml::Controls::InputTypeText::OBSCURED);
 		else if (new_type_name == "radio")
 			new_type = new InputTypeRadio(this);
 		else if (new_type_name == "checkbox")
@@ -134,32 +133,6 @@
 		{
 			delete type;
 			type = new_type;
-=======
-		Rml::Core::String new_type_name = GetAttribute< Rml::Core::String >("type", "text");
-		if (new_type_name != type_name)
-		{
-			InputType* new_type = NULL;
-
-			if (new_type_name == "password")
-				new_type = new InputTypeText(this, Rml::Controls::InputTypeText::OBSCURED);
-			else if (new_type_name == "radio")
-				new_type = new InputTypeRadio(this);
-			else if (new_type_name == "checkbox")
-				new_type = new InputTypeCheckbox(this);
-			else if (new_type_name == "range")
-				new_type = new InputTypeRange(this);
-			else if (new_type_name == "submit")
-				new_type = new InputTypeSubmit(this);
-			else if (new_type_name == "button")
-				new_type = new InputTypeButton(this);
-			else if (type_name == "text")
-				new_type = new InputTypeText(this);
-
-			if (new_type != NULL)
-			{
-				delete type;
-				type = new_type;
->>>>>>> 4f13806c
 
 			if(!type_name.empty())
 				SetClass(type_name, false);
