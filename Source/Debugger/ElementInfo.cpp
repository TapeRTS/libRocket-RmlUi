/*
 * This source file is part of RmlUi, the HTML/CSS Interface Middleware
 *
 * For the latest information, see http://github.com/mikke89/RmlUi
 *
 * Copyright (c) 2008-2010 CodePoint Ltd, Shift Technology Ltd
 * Copyright (c) 2019 The RmlUi Team, and contributors
 *
 * Permission is hereby granted, free of charge, to any person obtaining a copy
 * of this software and associated documentation files (the "Software"), to deal
 * in the Software without restriction, including without limitation the rights
 * to use, copy, modify, merge, publish, distribute, sublicense, and/or sell
 * copies of the Software, and to permit persons to whom the Software is
 * furnished to do so, subject to the following conditions:
 *
 * The above copyright notice and this permission notice shall be included in
 * all copies or substantial portions of the Software.
 * 
 * THE SOFTWARE IS PROVIDED "AS IS", WITHOUT WARRANTY OF ANY KIND, EXPRESS OR
 * IMPLIED, INCLUDING BUT NOT LIMITED TO THE WARRANTIES OF MERCHANTABILITY,
 * FITNESS FOR A PARTICULAR PURPOSE AND NONINFRINGEMENT. IN NO EVENT SHALL THE
 * AUTHORS OR COPYRIGHT HOLDERS BE LIABLE FOR ANY CLAIM, DAMAGES OR OTHER
 * LIABILITY, WHETHER IN AN ACTION OF CONTRACT, TORT OR OTHERWISE, ARISING FROM,
 * OUT OF OR IN CONNECTION WITH THE SOFTWARE OR THE USE OR OTHER DEALINGS IN
 * THE SOFTWARE.
 *
 */

#include "ElementInfo.h"
<<<<<<< HEAD
#include "../../Include/Rocket/Core/Property.h"
#include "../../Include/Rocket/Core/PropertiesIteratorView.h"
#include "../../Include/Rocket/Core/Factory.h"
#include "../../Include/Rocket/Core/StyleSheet.h"
#include "../../Include/Rocket/Core/StyleSheetSpecification.h"
=======
#include "../../Include/RmlUi/Core/Property.h"
#include "../../Include/RmlUi/Core/Factory.h"
#include "../../Include/RmlUi/Core/StyleSheet.h"
>>>>>>> 4f13806c
#include "Geometry.h"
#include "CommonSource.h"
#include "InfoSource.h"
#include <map>

namespace Rml {
namespace Debugger {

ElementInfo::ElementInfo(const Core::String& tag) : Core::ElementDocument(tag)
{
	hover_element = NULL;
	source_element = NULL;
}

ElementInfo::~ElementInfo()
{
}

// Initialises the info element.
bool ElementInfo::Initialise()
{
	SetInnerRML(info_rml);
	SetId("rmlui-debug-info");

	Core::StyleSheet* style_sheet = Core::Factory::InstanceStyleSheetString(Core::String(common_rcss) + Core::String(info_rcss));
	if (style_sheet == NULL)
		return false;

	SetStyleSheet(style_sheet);
	style_sheet->RemoveReference();

	return true;
}

// Clears the element references.
void ElementInfo::Reset()
{
	hover_element = NULL;
	SetSourceElement(NULL);
}

// Called when an element is destroyed.
void ElementInfo::OnElementDestroy(Core::Element* element)
{
	if (hover_element == element)
		hover_element = NULL;

	if (source_element == element)
		source_element = NULL;
}

void ElementInfo::RenderHoverElement()
{
	if (hover_element)
	{
		for (int i = 0; i < hover_element->GetNumBoxes(); i++)
		{
			// Render the content area.
			const Core::Box element_box = hover_element->GetBox(i);
			Geometry::RenderOutline(hover_element->GetAbsoluteOffset(Core::Box::BORDER) + element_box.GetPosition(Core::Box::BORDER), element_box.GetSize(Core::Box::BORDER), Core::Colourb(255, 0, 0, 255), 1);
		}
	}
}

void ElementInfo::RenderSourceElement()
{
	if (source_element)
	{
		for (int i = 0; i < source_element->GetNumBoxes(); i++)
		{
			const Core::Box element_box = source_element->GetBox(i);

			// Content area:
			Geometry::RenderBox(source_element->GetAbsoluteOffset(Core::Box::BORDER) + element_box.GetPosition(Core::Box::CONTENT), element_box.GetSize(), Core::Colourb(158, 214, 237, 128));

			// Padding area:
			Geometry::RenderBox(source_element->GetAbsoluteOffset(Core::Box::BORDER) + element_box.GetPosition(Core::Box::PADDING), element_box.GetSize(Core::Box::PADDING), source_element->GetAbsoluteOffset(Core::Box::BORDER) + element_box.GetPosition(Core::Box::CONTENT), element_box.GetSize(), Core::Colourb(135, 122, 214, 128));

			// Border area:
			Geometry::RenderBox(source_element->GetAbsoluteOffset(Core::Box::BORDER) + element_box.GetPosition(Core::Box::BORDER), element_box.GetSize(Core::Box::BORDER), source_element->GetAbsoluteOffset(Core::Box::BORDER) + element_box.GetPosition(Core::Box::PADDING), element_box.GetSize(Core::Box::PADDING), Core::Colourb(133, 133, 133, 128));

			// Border area:
			Geometry::RenderBox(source_element->GetAbsoluteOffset(Core::Box::BORDER) + element_box.GetPosition(Core::Box::MARGIN), element_box.GetSize(Core::Box::MARGIN), source_element->GetAbsoluteOffset(Core::Box::BORDER) + element_box.GetPosition(Core::Box::BORDER), element_box.GetSize(Core::Box::BORDER), Core::Colourb(240, 255, 131, 128));
		}
	}
}

void ElementInfo::ProcessEvent(Core::Event& event)
{
	// Only process events if we're visible
	if (IsVisible())
	{
		if (event == Core::EventId::Click)
		{
			Core::Element* target_element = event.GetTargetElement();

			// Deal with clicks on our own elements differently.
			if (target_element->GetOwnerDocument() == this)
			{
				// If it's a pane title, then we need to toggle the visibility of its sibling (the contents pane underneath it).
				if (target_element->GetTagName() == "h2")
				{
					Core::Element* panel = target_element->GetNextSibling();
					if (panel->IsVisible())
						panel->SetProperty(Core::PropertyId::Display, Core::Property(Core::Style::Display::None));
					else
						panel->SetProperty(Core::PropertyId::Display, Core::Property(Core::Style::Display::Block));
					event.StopPropagation();
				}
				else if (event.GetTargetElement()->GetId() == "close_button")
				{
					if (IsVisible())
						SetProperty(Core::PropertyId::Visibility, Core::Property(Core::Style::Visibility::Hidden));
				}
				// Check if the id is in the form "a %d" or "c %d" - these are the ancestor or child labels.
				else
				{
					int element_index;
					if (sscanf(target_element->GetId().c_str(), "a %d", &element_index) == 1)
					{
						Core::Element* new_source_element = source_element;
						for (int i = 0; i < element_index; i++)
						{
							if (new_source_element != NULL)
								new_source_element = new_source_element->GetParentNode();
						}
						SetSourceElement(new_source_element);
					}
					else if (sscanf(target_element->GetId().c_str(), "c %d", &element_index) == 1)
					{
						if (source_element != NULL)
							SetSourceElement(source_element->GetChild(element_index));
					}
					event.StopPropagation();
				}
			}
			// Otherwise we just want to focus on the clicked element (unless it's on a debug element)
			else if (target_element->GetOwnerDocument() != NULL && !IsDebuggerElement(target_element))
			{
				Core::Element* new_source_element = target_element;
				if (new_source_element != source_element)
				{
					SetSourceElement(new_source_element);
					event.StopPropagation();
				}
			}
		}
		else if (event == Core::EventId::Mouseover)
		{
			Core::Element* target_element = event.GetTargetElement();

			// Deal with clicks on our own elements differently.
			Core::ElementDocument* owner_document = target_element->GetOwnerDocument();
			if (owner_document == this)
			{
				// Check if the id is in the form "a %d" or "c %d" - these are the ancestor or child labels.
				int element_index;
				if (sscanf(target_element->GetId().c_str(), "a %d", &element_index) == 1)
				{
					hover_element = source_element;
					for (int i = 0; i < element_index; i++)
					{
						if (hover_element != NULL)
							hover_element = hover_element->GetParentNode();
					}
				}
				else if (sscanf(target_element->GetId().c_str(), "c %d", &element_index) == 1)
				{
					if (source_element != NULL)
						hover_element = source_element->GetChild(element_index);
				}
			}
			// Otherwise we just want to focus on the clicked element (unless it's on a debug element)
<<<<<<< HEAD
			else if (owner_document != NULL && owner_document->GetId().find("rkt-debug-") != 0)
=======
			else if (owner_document != NULL && owner_document->GetId().Find("rmlui-debug-") != 0)
>>>>>>> 4f13806c
			{
				hover_element = target_element;
			}
		}
	}
}

void ElementInfo::SetSourceElement(Core::Element* new_source_element)
{
	source_element = new_source_element;
	UpdateSourceElement();
}

void ElementInfo::UpdateSourceElement()
{
	// Set the title:
	Core::Element* title_content = GetElementById("title-content");
	if (title_content != NULL)
	{
		if (source_element != NULL)
			title_content->SetInnerRML(source_element->GetTagName());
		else
			title_content->SetInnerRML("Element Information");
	}


	// Set the attributes:
	Core::Element* attributes_content = GetElementById("attributes-content");
	if (attributes_content)
	{
		Core::String attributes;

		if (source_element != NULL)
		{
			{
				Core::String name;
				Core::String value;

				// The element's attribute list is not always synchronized with its internal values, fetch  
				// them manually here (see e.g. Element::OnAttributeChange for relevant attributes)
				{
					name = "id";
					value = source_element->GetId();
					if (!value.empty())
						attributes += Core::CreateString(name.size() + value.size() + 32, "%s: <em>%s</em><br />", name.c_str(), value.c_str());
				}
				{
					name = "class";
					value = source_element->GetClassNames();
					if (!value.empty())
						attributes += Core::CreateString(name.size() + value.size() + 32, "%s: <em>%s</em><br />", name.c_str(), value.c_str());
				}
				{
					// Not actually an attribute, but may be useful
					name = "pseudo";
					value.clear();
					for (auto str : source_element->GetActivePseudoClasses())
						value += " :" + str;
					if (!value.empty())
						attributes += Core::CreateString(name.size() + value.size() + 32, "%s: <em>%s</em><br />", name.c_str(), value.c_str());
				}
				{
					name = "style";
					value = "";
					const Core::PropertyMap& style_properties = source_element->GetLocalStyleProperties();

					for (auto nvp : style_properties)
					{
						auto& prop_name = Core::StyleSheetSpecification::GetPropertyName(nvp.first);
						auto prop_value = nvp.second.ToString();
						value += Core::CreateString(prop_name.size() + prop_value.size() + 12, "%s: %s; ", prop_name.c_str(), prop_value.c_str());
					}

					if (!value.empty())
						attributes += Core::CreateString(name.size() + value.size() + 32, "%s: <em>%s</em><br />", name.c_str(), value.c_str());
				}
			}

			for(const auto& pair : source_element->GetAttributes())
			{
				auto& name = pair.first;
				auto& variant = pair.second;
				Core::String value = variant.Get<Core::String>();
				if(name != "class" && name != "style" && name != "id") 
					attributes += Core::CreateString(name.size() + value.size() + 32, "%s: <em>%s</em><br />", name.c_str(), value.c_str());
			}
		}

		if (attributes.empty())
		{
			while (attributes_content->HasChildNodes())
				attributes_content->RemoveChild(attributes_content->GetChild(0));
		}
		else
			attributes_content->SetInnerRML(attributes);
	}

	// Set the properties:
	Core::Element* properties_content = GetElementById("properties-content");
	if (properties_content)
	{
		Core::String properties;
		if (source_element != NULL)
			BuildElementPropertiesRML(properties, source_element, source_element);

		if (properties.empty())
		{
			while (properties_content->HasChildNodes())
				properties_content->RemoveChild(properties_content->GetChild(0));
		}
		else
			properties_content->SetInnerRML(properties);
	}

	// Set the events:
	Core::Element* events_content = GetElementById("events-content");
	if (events_content)
	{
		Core::String events;

		if (source_element != NULL)
		{
			events = source_element->GetEventDispatcherSummary();
		}

		if (events.empty())
		{
			while (events_content->HasChildNodes())
				events_content->RemoveChild(events_content->GetChild(0));
		}
		else
			events_content->SetInnerRML(events);
	}

	// Set the position:
	Core::Element* position_content = GetElementById("position-content");
	if (position_content)
	{
		// left, top, width, height.
		if (source_element != NULL)
		{
			Core::Vector2f element_offset = source_element->GetRelativeOffset(Core::Box::BORDER);
			Core::Vector2f element_size = source_element->GetBox().GetSize(Core::Box::BORDER);

			Core::String positions;
			positions += Core::CreateString(64, "left: <em>%.0fpx</em><br />", element_offset.x);
			positions += Core::CreateString(64, "top: <em>%.0fpx</em><br />", element_offset.y);
			positions += Core::CreateString(64, "width: <em>%.0fpx</em><br />", element_size.x);
			positions += Core::CreateString(64, "height: <em>%.0fpx</em><br />", element_size.y);

			position_content->SetInnerRML(positions);
		}
		else
		{
			while (position_content->HasChildNodes())
				position_content->RemoveChild(position_content->GetFirstChild());
		}
	}

	// Set the ancestors:
	Core::Element* ancestors_content = GetElementById("ancestors-content");
	if (ancestors_content)
	{
		Core::String ancestors;
		Core::Element* element_ancestor = NULL;
		if (source_element != NULL)
			element_ancestor = source_element->GetParentNode();

		int ancestor_depth = 1;
		while (element_ancestor)
		{
			Core::String ancestor_name = element_ancestor->GetTagName();
			const Core::String ancestor_id = element_ancestor->GetId();
			if (!ancestor_id.empty())
			{
				ancestor_name += "#";
				ancestor_name += ancestor_id;
			}

			ancestors += Core::CreateString(ancestor_name.size() + 32, "<p id=\"a %d\">%s</p>", ancestor_depth, ancestor_name.c_str());
			element_ancestor = element_ancestor->GetParentNode();
			ancestor_depth++;
		}

		if (ancestors.empty())
		{
			while (ancestors_content->HasChildNodes())
				ancestors_content->RemoveChild(ancestors_content->GetFirstChild());
		}
		else
			ancestors_content->SetInnerRML(ancestors);
	}

	// Set the children:
	Core::Element* children_content = GetElementById("children-content");
	if (children_content)
	{
		Core::String children;
		if (source_element != NULL)
		{
			for (int i = 0; i < source_element->GetNumChildren(); i++)
			{
				Core::Element* child = source_element->GetChild(i);

				// If this is a debugger document, do not show it.
				if (IsDebuggerElement(child))
					continue;

				Core::String child_name = child->GetTagName();
				const Core::String child_id = child->GetId();
				if (!child_id.empty())
				{
					child_name += "#";
					child_name += child_id;
				}

				children += Core::CreateString(child_name.size() + 32, "<p id=\"c %d\">%s</p>", i, child_name.c_str());
			}
		}

		if (children.empty())
		{
			while (children_content->HasChildNodes())
				children_content->RemoveChild(children_content->GetChild(0));
		}
		else
			children_content->SetInnerRML(children);
	}
}

void ElementInfo::BuildElementPropertiesRML(Core::String& property_rml, Core::Element* element, Core::Element* primary_element)
{
	NamedPropertyMap property_map;

	for(auto it = element->IterateLocalProperties(); !it.AtEnd(); ++it)
	{
		const Core::PropertyId property_id = it.GetId();
		const Core::String& property_name = it.GetName();
		const Core::Property* property = &it.GetProperty();
		const Core::PseudoClassList& property_pseudo_classes = it.GetPseudoClassList();

		// Check that this property isn't overridden or just not inherited.
		if (primary_element->GetProperty(property_id) != property)
			continue;

		NamedPropertyMap::iterator i = property_map.find(property_pseudo_classes);
		if (i == property_map.end())
			property_map[property_pseudo_classes] = NamedPropertyList(1, NamedProperty(property_name, property));
		else
		{
			// Find a place in this list of properties to insert the new one.
			NamedPropertyList& properties = (*i).second;
			NamedPropertyList::iterator insert_iterator = properties.begin();
			while (insert_iterator != properties.end())
			{
				int source_cmp = strcasecmp((*insert_iterator).second->source.c_str(), property->source.c_str());
				if (source_cmp > 0 ||
					(source_cmp == 0 && (*insert_iterator).second->source_line_number >= property->source_line_number))
					break;

				++insert_iterator;
			}

			(*i).second.insert(insert_iterator, NamedProperty(property_name, property));
		}
	}

	if (!property_map.empty())
	{
		// Print the 'inherited from ...' header if we're not the primary element.
		if (element != primary_element)
			property_rml += Core::CreateString(element->GetTagName().size() + 32, "<h3>inherited from %s</h3>", element->GetTagName().c_str());

		NamedPropertyMap::iterator base_properties = property_map.find(Core::PseudoClassList());
		if (base_properties != property_map.end())
			BuildPropertiesRML(property_rml, (*base_properties).second);

		for (NamedPropertyMap::iterator i = property_map.begin(); i != property_map.end(); ++i)
		{
			// Skip the base property list, we've already printed it.
			if (i == base_properties)
				continue;

			// Print the pseudo-class header.
			property_rml += "<h3>";

			for (Core::PseudoClassList::const_iterator j = (*i).first.begin(); j != (*i).first.end(); ++j)
			{
				property_rml += " :";
				property_rml += *j;
			}

			property_rml += "</h3>";

			BuildPropertiesRML(property_rml, (*i).second);
		}
	}

	if (element->GetParentNode() != NULL)
		BuildElementPropertiesRML(property_rml, element->GetParentNode(), primary_element);
}

void ElementInfo::BuildPropertiesRML(Core::String& property_rml, const NamedPropertyList& properties)
{
	Core::String last_source;
	int last_source_line = -1;

	for (size_t i = 0; i < properties.size(); ++i)
	{
		if (i == 0 ||
			last_source != properties[i].second->source ||
			last_source_line != properties[i].second->source_line_number)
		{
			last_source = properties[i].second->source;
			last_source_line = properties[i].second->source_line_number;

			property_rml += "<h4>";

			if (last_source.empty() &&
				last_source_line == 0)
				property_rml += "<em>inline</em>";
			else
				property_rml += Core::CreateString(last_source.size() + 32, "<em>%s</em>: %d", last_source.c_str(), last_source_line);

			property_rml += "</h4>";
		}

		BuildPropertyRML(property_rml, properties[i].first, properties[i].second);
	}
}

void ElementInfo::BuildPropertyRML(Core::String& property_rml, const Core::String& name, const Core::Property* property)
{
	Core::String property_value = property->ToString();
	RemoveTrailingZeroes(property_value);

	property_rml += Core::CreateString(name.size() + property_value.size() + 32, "%s: <em>%s;</em><br />", name.c_str(), property_value.c_str());
}

void ElementInfo::RemoveTrailingZeroes(Core::String& string)
{
	if (string.empty())
	{
		return;
	}

	// First, check for a decimal point. No point, no chance of trailing zeroes!
	size_t decimal_point_position = string.find(".");
	if (decimal_point_position != Core::String::npos)
	{
		// Ok, so now we start at the back of the string and find the first
		// numeral. If the character we find is a zero, then we start counting
		// back till we find something that isn't a zero or a decimal point -
		// and then remove all that we've counted.
		size_t last_zero = string.size() - 1;
		while ((string[last_zero] < '0' || string[last_zero] > '9') && string[last_zero] != '.')
		{
			if (last_zero == 0)
			{
				return;
			}
			if (string[last_zero] == '.')
			{
				break;
			}
			last_zero--;
		}

		if (!(string[last_zero] == '0' || string[last_zero] == '.'))
		{
			return;
		}

		// Now find the first character that isn't a zero (unless we're just
		// chopping off the dangling decimal point)
		size_t first_zero = last_zero;
		if (string[last_zero] == '0')
		{
			while (first_zero > 0 && string[first_zero - 1] == '0')
			{
				first_zero--;
			}

			// Check for a preceeding decimal point - if it's all zeroes until the
			// decimal, then we should remove it too.
			if (string[first_zero - 1] == '.')
			{
				first_zero--;
			}
		}

		// Now remove everything between first_zero and last_zero, inclusive.
		if (last_zero > first_zero)
			string.erase(first_zero, (last_zero - first_zero) + 1);
	}
}

bool ElementInfo::IsDebuggerElement(Core::Element* element)
{
<<<<<<< HEAD
	return element->GetOwnerDocument()->GetId().find("rkt-debug-") == 0;
=======
	return element->GetOwnerDocument()->GetId().Find("rmlui-debug-") == 0;
>>>>>>> 4f13806c
}

}
}<|MERGE_RESOLUTION|>--- conflicted
+++ resolved
@@ -27,17 +27,11 @@
  */
 
 #include "ElementInfo.h"
-<<<<<<< HEAD
-#include "../../Include/Rocket/Core/Property.h"
-#include "../../Include/Rocket/Core/PropertiesIteratorView.h"
-#include "../../Include/Rocket/Core/Factory.h"
-#include "../../Include/Rocket/Core/StyleSheet.h"
-#include "../../Include/Rocket/Core/StyleSheetSpecification.h"
-=======
 #include "../../Include/RmlUi/Core/Property.h"
+#include "../../Include/RmlUi/Core/PropertiesIteratorView.h"
 #include "../../Include/RmlUi/Core/Factory.h"
 #include "../../Include/RmlUi/Core/StyleSheet.h"
->>>>>>> 4f13806c
+#include "../../Include/RmlUi/Core/StyleSheetSpecification.h"
 #include "Geometry.h"
 #include "CommonSource.h"
 #include "InfoSource.h"
@@ -211,11 +205,7 @@
 				}
 			}
 			// Otherwise we just want to focus on the clicked element (unless it's on a debug element)
-<<<<<<< HEAD
-			else if (owner_document != NULL && owner_document->GetId().find("rkt-debug-") != 0)
-=======
-			else if (owner_document != NULL && owner_document->GetId().Find("rmlui-debug-") != 0)
->>>>>>> 4f13806c
+			else if (owner_document != NULL && owner_document->GetId().find("rmlui-debug-") != 0)
 			{
 				hover_element = target_element;
 			}
@@ -615,11 +605,7 @@
 
 bool ElementInfo::IsDebuggerElement(Core::Element* element)
 {
-<<<<<<< HEAD
-	return element->GetOwnerDocument()->GetId().find("rkt-debug-") == 0;
-=======
-	return element->GetOwnerDocument()->GetId().Find("rmlui-debug-") == 0;
->>>>>>> 4f13806c
+	return element->GetOwnerDocument()->GetId().find("rmlui-debug-") == 0;
 }
 
 }
