/*
 * This source file is part of RmlUi, the HTML/CSS Interface Middleware
 *
 * For the latest information, see http://github.com/mikke89/RmlUi
 *
 * Copyright (c) 2008-2010 CodePoint Ltd, Shift Technology Ltd
 * Copyright (c) 2019 The RmlUi Team, and contributors
 *
 * Permission is hereby granted, free of charge, to any person obtaining a copy
 * of this software and associated documentation files (the "Software"), to deal
 * in the Software without restriction, including without limitation the rights
 * to use, copy, modify, merge, publish, distribute, sublicense, and/or sell
 * copies of the Software, and to permit persons to whom the Software is
 * furnished to do so, subject to the following conditions:
 *
 * The above copyright notice and this permission notice shall be included in
 * all copies or substantial portions of the Software.
 *
 * THE SOFTWARE IS PROVIDED "AS IS", WITHOUT WARRANTY OF ANY KIND, EXPRESS OR
 * IMPLIED, INCLUDING BUT NOT LIMITED TO THE WARRANTIES OF MERCHANTABILITY,
 * FITNESS FOR A PARTICULAR PURPOSE AND NONINFRINGEMENT. IN NO EVENT SHALL THE
 * AUTHORS OR COPYRIGHT HOLDERS BE LIABLE FOR ANY CLAIM, DAMAGES OR OTHER
 * LIABILITY, WHETHER IN AN ACTION OF CONTRACT, TORT OR OTHERWISE, ARISING FROM,
 * OUT OF OR IN CONNECTION WITH THE SOFTWARE OR THE USE OR OTHER DEALINGS IN
 * THE SOFTWARE.
 *
 */

#ifndef RMLUICOREFREETYPEFONTFAMILY_H
#define RMLUICOREFREETYPEFONTFAMILY_H

#ifndef RMLUI_NO_FONT_INTERFACE_DEFAULT

#include "../FontFamily.h"
#include <ft2build.h>
#include FT_FREETYPE_H

namespace Rml {
namespace Core {

<<<<<<< HEAD
=======
class FontFace;

>>>>>>> ff387849
/**
	@author Peter Curry
 */

class FontFamily_FreeType : public Rml::Core::FontFamily
{
public:
	FontFamily_FreeType(const String& name);
	~FontFamily_FreeType();

	/// Adds a new face to the family.
	/// @param[in] ft_face The previously loaded FreeType face.
	/// @param[in] style The style of the new face.
	/// @param[in] weight The weight of the new face.
	/// @param[in] release_stream True if the application must free the face's memory stream.
	/// @return True if the face was loaded successfully, false otherwise.
	bool AddFace(void* ft_face, Style::FontStyle style, Style::FontWeight weight, bool release_stream) override;
};

}
}

#endif

#endif<|MERGE_RESOLUTION|>--- conflicted
+++ resolved
@@ -38,11 +38,6 @@
 namespace Rml {
 namespace Core {
 
-<<<<<<< HEAD
-=======
-class FontFace;
-
->>>>>>> ff387849
 /**
 	@author Peter Curry
  */
